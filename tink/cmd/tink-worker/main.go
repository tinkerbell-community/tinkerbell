--- conflicted
+++ resolved
@@ -21,19 +21,14 @@
 	if err != nil {
 		panic(err)
 	}
-<<<<<<< HEAD
-=======
-	defer logger.Close()
 
 	ctx, otelShutdown := otelinit.InitOpenTelemetry(context.Background(), "github.com/tinkerbell/tink")
-	defer otelShutdown(ctx)
->>>>>>> 9993fddc
 
 	rootCmd := cmd.NewRootCommand(version, logger)
-
 	if err := rootCmd.Execute(); err != nil {
 		os.Exit(1)
 	}
 
 	logger.Close()
+	otelShutdown(ctx)
 }