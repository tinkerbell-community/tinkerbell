package main

import (
	"context"
	"encoding/base64"
	"encoding/json"
	"fmt"
	"io"
	"os"
	"strconv"
	"time"

	"github.com/docker/docker/api/types"
	"github.com/docker/docker/api/types/container"
	"github.com/docker/docker/client"
	pb "github.com/packethost/rover/protos/rover"
	"github.com/pkg/errors"
)

var (
	registry string
	cli      *client.Client
)

var (
	ActionFailed  = 1
	ActionTimeout = 2
)

func executeAction(ctx context.Context, action *pb.WorkflowAction) (string, int, error) {
	err := pullActionImage(ctx, action)
	if err != nil {
		return fmt.Sprintf("Failed to pull Image : %s", action.GetImage()), 1, errors.Wrap(err, "DOCKER PULL")
	}

	startedAt := time.Now()
<<<<<<< HEAD

	//create container with timeout context
=======
>>>>>>> c5664408
	id, err := createContainer(ctx, action, action.Command)
	if err != nil {
		return fmt.Sprintf("Failed to create container"), 1, errors.Wrap(err, "DOCKER CREATE")
	}
	var timeCtx context.Context
	var cancel context.CancelFunc
	if action.Timeout > 0 {
		timeCtx, cancel = context.WithTimeout(context.Background(), time.Duration(action.Timeout)*time.Second)
	} else {
		timeCtx, cancel = context.WithTimeout(context.Background(), 1*time.Hour)
	}
	defer cancel()
	err = runContainer(timeCtx, id)
	if err != nil {
		return fmt.Sprintf("Failed to run container"), 1, errors.Wrap(err, "DOCKER RUN")
	}
	stopLogs := make(chan bool)
	go func(srt time.Time, exit chan bool) {
		req := func(sr string) {
			// get logs the runtime container
			rc, err := getLogs(ctx, cli, id, strconv.FormatInt(srt.Unix(), 10))
			if err != nil {
				stopLogs <- true
			}
			defer rc.Close()
			io.Copy(os.Stdout, rc)
		}
	Loop:
		for {
			select {
			case <-exit:
				// Last call to be sure to get the end of the logs content
				now := time.Now()
				now = now.Add(time.Second * -1)
				startAt := strconv.FormatInt(now.Unix(), 10)
				req(startAt)
				break Loop
			default:
				// Running call to trace the container logs every 500ms
				startAt := strconv.FormatInt(srt.Unix(), 10)
				srt = srt.Add(time.Millisecond * 500)
				req(startAt)
			}
		}
	}(startedAt, stopLogs)

	status, err := waitContainer(timeCtx, id, stopLogs)
	if err != nil {
		rerr := removeContainer(ctx, id)
		if rerr != nil {
			fmt.Println("Failed to remove container as ", rerr)
		}
		return fmt.Sprintf("Failed to wait for completion of action"), status, errors.Wrap(err, "DOCKER_WAIT")
	}
	rerr := removeContainer(ctx, id)
	if rerr != nil {
		return fmt.Sprintf("Failed to remove container of action"), status, errors.Wrap(rerr, "DOCKER_REMOVE")
	}
	if status != 0 {
<<<<<<< HEAD
		if status == ActionFailed && action.OnFailure != "" {
			id, err = createContainer(ctx, action, action.OnFailure)
			if err != nil {
				fmt.Println("Failed to create on-failure command: ", err)
			}
			err = runContainer(ctx, id)
			if err != nil {
				fmt.Println("Failed to run on-failure command: ", err)
			}
		} else if status == ActionTimeout && action.OnTimeout != "" {
			id, err = createContainer(ctx, action, action.OnTimeout)
			if err != nil {
				fmt.Println("Failed to create on-timeout command: ", err)
			}
			err = runContainer(ctx, id)
			if err != nil {
				fmt.Println("Failed to run on-timeout command: ", err)
			}
=======
		id, err = createContainer(ctx, action, action.OnFailure)
		if err != nil {
			fmt.Println("Failed to run on-failure command: ", err)
>>>>>>> c5664408
		}
		_, err = waitContainer(ctx, id, stopLogs)
		if err != nil {
			rerr := removeContainer(ctx, id)
			if rerr != nil {
				fmt.Println("Failed to remove container as ", rerr)
			}
<<<<<<< HEAD
			fmt.Println("Failed to wait for container : ", err)
=======
			fmt.Println("Failed to wait for on-failure command: ", err)
>>>>>>> c5664408
		}
		rerr := removeContainer(ctx, id)
		if rerr != nil {
			fmt.Println("Failed to remove container as ", rerr)
		}
	}
	fmt.Println("Action container exits with status code ", status)
	return fmt.Sprintf("Successfull Execution"), status, nil
}

func pullActionImage(ctx context.Context, action *pb.WorkflowAction) error {
	user := os.Getenv("REGISTRY_USERNAME")
	pwd := os.Getenv("REGISTRY_PASSWORD")
	if user == "" || pwd == "" {
		return errors.New("required REGISTRY_USERNAME and REGISTRY_PASSWORD")
	}

	authConfig := types.AuthConfig{
		Username:      user,
		Password:      pwd,
		ServerAddress: registry,
	}
	encodedJSON, err := json.Marshal(authConfig)
	if err != nil {
		return errors.Wrap(err, "DOCKER AUTH")
	}
	authStr := base64.URLEncoding.EncodeToString(encodedJSON)

	out, err := cli.ImagePull(ctx, registry+"/"+action.GetImage(), types.ImagePullOptions{RegistryAuth: authStr})
	if err != nil {
		return errors.Wrap(err, "DOCKER PULL")
	}
	defer out.Close()
	io.Copy(os.Stdout, out)
	return nil
}

func createContainer(ctx context.Context, action *pb.WorkflowAction, cmd string) (string, error) {
	config := &container.Config{
		Image:        registry + "/" + action.GetImage(),
		AttachStdout: true,
		AttachStderr: true,
	}

	if cmd != "" {
		config.Cmd = []string{cmd}
	}

	resp, err := cli.ContainerCreate(ctx, config, nil, nil, action.GetName())
	if err != nil {
		return "", errors.Wrap(err, "DOCKER CREATE")
	}
	return resp.ID, nil
}

func runContainer(ctx context.Context, id string) error {
	err := cli.ContainerStart(ctx, id, types.ContainerStartOptions{})
	if err != nil {
		return errors.Wrap(err, "DOCKER START")
	}
	return nil
}

func getLogs(ctx context.Context, cli *client.Client, id string, srt string) (io.ReadCloser, error) {

	fmt.Println("Capturing logs for container : ", id)
	// create options for capturing container logs
	opts := types.ContainerLogsOptions{
		Follow:     true,
		ShowStdout: true,
		ShowStderr: true,
		Details:    false,
		Since:      srt,
	}

	// send API call to capture the container logs
	logs, err := cli.ContainerLogs(ctx, id, opts)
	if err != nil {
		return nil, err
	}
	return logs, nil
}

func waitContainer(ctx context.Context, id string, stopLogs chan bool) (int, error) {
	// send API call to wait for the container completion
	wait, errC := cli.ContainerWait(ctx, id, container.WaitConditionNotRunning)
	select {
	case status := <-wait:
		stopLogs <- true
		return int(status.StatusCode), nil
	case err := <-errC:
		stopLogs <- true
<<<<<<< HEAD
		return ActionFailed, err
	case <-ctx.Done():
		stopLogs <- true
		return ActionTimeout, ctx.Err()
	}
}

func removeContainer(ctx context.Context, id string) error {
	// create options for removing container
	opts := types.ContainerRemoveOptions{
		Force:         true,
		RemoveLinks:   false,
		RemoveVolumes: true,
=======
		return 1, err
>>>>>>> c5664408
	}
	fmt.Println("Start removing container ", id)
	// send API call to remove the container
	err := cli.ContainerRemove(ctx, id, opts)
	if err != nil {
		return err
	}

	return nil
}

func removeContainer(ctx context.Context, id string) error {
	// create options for removing container
	opts := types.ContainerRemoveOptions{
		Force:         true,
		RemoveLinks:   false,
		RemoveVolumes: true,
	}
	fmt.Println("Start removing container ", id)
	// send API call to remove the container
	err := cli.ContainerRemove(ctx, id, opts)
	if err != nil {
		return err
	}

	return nil
}

func initializeDockerClient() (*client.Client, error) {
	registry = os.Getenv("DOCKER_REGISTRY")
	if registry == "" {
		return nil, errors.New("requried DOCKER_REGISTRY")
	}
	c, err := client.NewClientWithOpts(client.FromEnv, client.WithAPIVersionNegotiation())
	if err != nil {
		return nil, errors.Wrap(err, "DOCKER CLIENT")
	}
	return c, nil
}<|MERGE_RESOLUTION|>--- conflicted
+++ resolved
@@ -33,12 +33,6 @@
 		return fmt.Sprintf("Failed to pull Image : %s", action.GetImage()), 1, errors.Wrap(err, "DOCKER PULL")
 	}
 
-	startedAt := time.Now()
-<<<<<<< HEAD
-
-	//create container with timeout context
-=======
->>>>>>> c5664408
 	id, err := createContainer(ctx, action, action.Command)
 	if err != nil {
 		return fmt.Sprintf("Failed to create container"), 1, errors.Wrap(err, "DOCKER CREATE")
@@ -51,6 +45,8 @@
 		timeCtx, cancel = context.WithTimeout(context.Background(), 1*time.Hour)
 	}
 	defer cancel()
+	//run container with timeout context
+	startedAt := time.Now()
 	err = runContainer(timeCtx, id)
 	if err != nil {
 		return fmt.Sprintf("Failed to run container"), 1, errors.Wrap(err, "DOCKER RUN")
@@ -98,7 +94,6 @@
 		return fmt.Sprintf("Failed to remove container of action"), status, errors.Wrap(rerr, "DOCKER_REMOVE")
 	}
 	if status != 0 {
-<<<<<<< HEAD
 		if status == ActionFailed && action.OnFailure != "" {
 			id, err = createContainer(ctx, action, action.OnFailure)
 			if err != nil {
@@ -117,11 +112,6 @@
 			if err != nil {
 				fmt.Println("Failed to run on-timeout command: ", err)
 			}
-=======
-		id, err = createContainer(ctx, action, action.OnFailure)
-		if err != nil {
-			fmt.Println("Failed to run on-failure command: ", err)
->>>>>>> c5664408
 		}
 		_, err = waitContainer(ctx, id, stopLogs)
 		if err != nil {
@@ -129,11 +119,7 @@
 			if rerr != nil {
 				fmt.Println("Failed to remove container as ", rerr)
 			}
-<<<<<<< HEAD
 			fmt.Println("Failed to wait for container : ", err)
-=======
-			fmt.Println("Failed to wait for on-failure command: ", err)
->>>>>>> c5664408
 		}
 		rerr := removeContainer(ctx, id)
 		if rerr != nil {
@@ -226,7 +212,6 @@
 		return int(status.StatusCode), nil
 	case err := <-errC:
 		stopLogs <- true
-<<<<<<< HEAD
 		return ActionFailed, err
 	case <-ctx.Done():
 		stopLogs <- true
@@ -240,9 +225,6 @@
 		Force:         true,
 		RemoveLinks:   false,
 		RemoveVolumes: true,
-=======
-		return 1, err
->>>>>>> c5664408
 	}
 	fmt.Println("Start removing container ", id)
 	// send API call to remove the container
@@ -250,24 +232,6 @@
 	if err != nil {
 		return err
 	}
-
-	return nil
-}
-
-func removeContainer(ctx context.Context, id string) error {
-	// create options for removing container
-	opts := types.ContainerRemoveOptions{
-		Force:         true,
-		RemoveLinks:   false,
-		RemoveVolumes: true,
-	}
-	fmt.Println("Start removing container ", id)
-	// send API call to remove the container
-	err := cli.ContainerRemove(ctx, id, opts)
-	if err != nil {
-		return err
-	}
-
 	return nil
 }
 
