--- conflicted
+++ resolved
@@ -51,17 +51,9 @@
 # TODO: test opportunity here: validate the returned traceparent matches the one in boot_file
 
 # boot_file is set by the DHCP envvars
-<<<<<<< HEAD
 # if boots gets the filename with traceparent appended, it will remove it before serving
 # the file and use it to set the trace context
 tftp 192.168.99.42 -c get "${boot_file}-${TRACEPARENT}"
-=======
-# try to fetch the boot file with traceparent
-# TODO(@tobert) coming soon...
-#echo "fetching ${boot_file}-${TRACEPARENT} over tftp..."
-#tftp 192.168.99.42 -c get "${boot_file}-${TRACEPARENT}"
-tftp 192.168.99.42 -c get "$boot_file"
->>>>>>> 4c6140c2
 
 # sleep a long time so you can enter the container with
 # docker exec -ti boots_client_1 /bin/sh
